--- conflicted
+++ resolved
@@ -7,10 +7,5 @@
 xxhash==1.4.3
 python-snappy==0.5.4
 docutils==0.16
-<<<<<<< HEAD
 Pygments==2.6.1
-gssapi==1.6.6
-=======
-Pygments==2.5.2
-gssapi==1.6.1 # pyup: != 1.6.6
->>>>>>> 4eb0934d
+gssapi==1.6.5 # pyup: != 1.6.6