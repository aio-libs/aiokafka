# Some simple testing tasks (sorry, UNIX only).

FLAGS?=--maxfail=3
SCALA_VERSION?=2.13
KAFKA_VERSION?=2.8.1
DOCKER_IMAGE=aiolibs/kafka:$(SCALA_VERSION)_$(KAFKA_VERSION)
DIFF_BRANCH=origin/master
FORMATTED_AREAS=\
	aiokafka/codec.py \
	aiokafka/coordinator/ \
	aiokafka/errors.py \
	aiokafka/helpers.py \
	aiokafka/structs.py \
	aiokafka/util.py \
	aiokafka/protocol/ \
	aiokafka/record/ \
	tests/test_codec.py \
	tests/test_helpers.py \
<<<<<<< HEAD
	tests/coordinator \
=======
	tests/test_protocol.py \
	tests/test_protocol_object_conversion.py \
>>>>>>> f9edd9e0
	tests/record/

.PHONY: setup
setup:
	pip install -r requirements-dev.txt
	pip install -Ue .

.PHONY: format
format:
	ruff format aiokafka tests setup.py
	ruff check --fix aiokafka tests setup.py

.PHONY: lint
lint:
	ruff format --check aiokafka tests setup.py
	ruff check aiokafka tests setup.py
	mypy --install-types --non-interactive $(FORMATTED_AREAS)

.PHONY: test
test: lint
	pytest -s --show-capture=no --docker-image $(DOCKER_IMAGE) $(FLAGS) tests

.PHONY: vtest
vtest: lint
	pytest -s -v --log-level INFO --docker-image $(DOCKER_IMAGE) $(FLAGS) tests

.PHONY: cov cover coverage
cov cover coverage: lint
	pytest -s --cov aiokafka --cov-report html --docker-image $(DOCKER_IMAGE) $(FLAGS) tests
	@echo "open file://`pwd`/htmlcov/index.html"

.PHONY: ci-test-unit
ci-test-unit:
	pytest -s --log-format="%(asctime)s %(levelname)s %(message)s" --log-level DEBUG --cov aiokafka --cov-report xml --color=yes $(FLAGS) tests

.PHONY: ci-test-all
ci-test-all:
	pytest -s -v --log-format="%(asctime)s %(levelname)s %(message)s" --log-level DEBUG --cov aiokafka --cov-report xml  --color=yes --docker-image $(DOCKER_IMAGE) $(FLAGS) tests

coverage.xml: .coverage
	coverage xml

.PHONY: diff-cov
diff-cov: coverage.xml
	git fetch
	diff-cover coverage.xml --html-report diff-cover.html --compare-branch=$(DIFF_BRANCH)

.PHONY: check-readme
check-readme:
	python setup.py check -rms

.PHONY: clean
clean:
	rm -rf `find . -name __pycache__`
	rm -f `find . -type f -name '*.py[co]' `
	rm -f `find . -type f -name '*~' `
	rm -f `find . -type f -name '.*~' `
	rm -f `find . -type f -name '@*' `
	rm -f `find . -type f -name '#*#' `
	rm -f `find . -type f -name '*.orig' `
	rm -f `find . -type f -name '*.rej' `
	rm -f .coverage
	rm -rf htmlcov
	rm -rf docs/_build/
	rm -rf cover
	rm -rf dist
	rm -f aiokafka/record/_crecords/cutil.c
	rm -f aiokafka/record/_crecords/default_records.c
	rm -f aiokafka/record/_crecords/legacy_records.c
	rm -f aiokafka/record/_crecords/memory_records.c
	rm -f aiokafka/record/_crecords/*.html

.PHONY: doc
doc:
	make -C docs html
	@echo "open file://`pwd`/docs/_build/html/index.html"<|MERGE_RESOLUTION|>--- conflicted
+++ resolved
@@ -16,12 +16,9 @@
 	aiokafka/record/ \
 	tests/test_codec.py \
 	tests/test_helpers.py \
-<<<<<<< HEAD
-	tests/coordinator \
-=======
 	tests/test_protocol.py \
 	tests/test_protocol_object_conversion.py \
->>>>>>> f9edd9e0
+	tests/coordinator \
 	tests/record/
 
 .PHONY: setup
