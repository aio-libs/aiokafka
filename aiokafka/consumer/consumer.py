import asyncio
import logging
import re
import sys
import traceback
import warnings

from kafka.coordinator.assignors.roundrobin import RoundRobinPartitionAssignor

from aiokafka.abc import ConsumerRebalanceListener
from aiokafka.client import AIOKafkaClient
from aiokafka.errors import (
    TopicAuthorizationFailedError, OffsetOutOfRangeError,
    ConsumerStoppedError, IllegalOperation, UnsupportedVersionError,
    IllegalStateError, NoOffsetForPartitionError, RecordTooLargeError
)
from aiokafka.structs import TopicPartition
from aiokafka.util import (
    commit_structure_validate, get_running_loop
)
from aiokafka import __version__

from .fetcher import Fetcher, OffsetResetStrategy
from .group_coordinator import GroupCoordinator, NoGroupCoordinator
from .subscription_state import SubscriptionState

log = logging.getLogger(__name__)


class AIOKafkaConsumer:
    """
    A client that consumes records from a Kafka cluster.

    The consumer will transparently handle the failure of servers in the Kafka
    cluster, and adapt as topic-partitions are created or migrate between
    brokers.

    It also interacts with the assigned Kafka Group Coordinator node to allow
    multiple consumers to load balance consumption of topics (feature of Kafka
    >= 0.9.0.0).

    .. _kip-62:
        https://cwiki.apache.org/confluence/display/KAFKA/KIP-62%3A+Allow+consumer+to+send+heartbeats+from+a+background+thread

    Arguments:
        *topics (list(str)): optional list of topics to subscribe to. If not set,
            call :meth:`.subscribe` or :meth:`.assign` before consuming records.
            Passing topics directly is same as calling :meth:`.subscribe` API.
        bootstrap_servers (str, list(str)): a ``host[:port]`` string (or list of
            ``host[:port]`` strings) that the consumer should contact to bootstrap
            initial cluster metadata.

            This does not have to be the full node list.
            It just needs to have at least one broker that will respond to a
            Metadata API Request. Default port is 9092. If no servers are
            specified, will default to ``localhost:9092``.
        client_id (str): a name for this client. This string is passed in
            each request to servers and can be used to identify specific
            server-side log entries that correspond to this client. Also
            submitted to :class:`~.consumer.group_coordinator.GroupCoordinator`
            for logging with respect to consumer group administration. Default:
            ``aiokafka-{version}``
        group_id (str or None): name of the consumer group to join for dynamic
            partition assignment (if enabled), and to use for fetching and
            committing offsets. If None, auto-partition assignment (via
            group coordinator) and offset commits are disabled.
            Default: None
        key_deserializer (Callable): Any callable that takes a
            raw message key and returns a deserialized key.
        value_deserializer (Callable, Optional): Any callable that takes a
            raw message value and returns a deserialized value.
        fetch_min_bytes (int): Minimum amount of data the server should
            return for a fetch request, otherwise wait up to
            `fetch_max_wait_ms` for more data to accumulate. Default: 1.
        fetch_max_bytes (int): The maximum amount of data the server should
            return for a fetch request. This is not an absolute maximum, if
            the first message in the first non-empty partition of the fetch
            is larger than this value, the message will still be returned
            to ensure that the consumer can make progress. NOTE: consumer
            performs fetches to multiple brokers in parallel so memory
            usage will depend on the number of brokers containing
            partitions for the topic.
            Supported Kafka version >= 0.10.1.0. Default: 52428800 (50 Mb).
        fetch_max_wait_ms (int): The maximum amount of time in milliseconds
            the server will block before answering the fetch request if
            there isn't sufficient data to immediately satisfy the
            requirement given by fetch_min_bytes. Default: 500.
        max_partition_fetch_bytes (int): The maximum amount of data
            per-partition the server will return. The maximum total memory
            used for a request ``= #partitions * max_partition_fetch_bytes``.
            This size must be at least as large as the maximum message size
            the server allows or else it is possible for the producer to
            send messages larger than the consumer can fetch. If that
            happens, the consumer can get stuck trying to fetch a large
            message on a certain partition. Default: 1048576.
        max_poll_records (int): The maximum number of records returned in a
            single call to :meth:`.getmany`. Defaults ``None``, no limit.
        request_timeout_ms (int): Client request timeout in milliseconds.
            Default: 40000.
        retry_backoff_ms (int): Milliseconds to backoff when retrying on
            errors. Default: 100.
        auto_offset_reset (str): A policy for resetting offsets on
            :exc:`.OffsetOutOfRangeError` errors: ``earliest`` will move to the oldest
            available message, ``latest`` will move to the most recent, and
            ``none`` will raise an exception so you can handle this case.
            Default: ``latest``.
        enable_auto_commit (bool): If true the consumer's offset will be
            periodically committed in the background. Default: True.
        auto_commit_interval_ms (int): milliseconds between automatic
            offset commits, if enable_auto_commit is True. Default: 5000.
        check_crcs (bool): Automatically check the CRC32 of the records
            consumed. This ensures no on-the-wire or on-disk corruption to
            the messages occurred. This check adds some overhead, so it may
            be disabled in cases seeking extreme performance. Default: True
        metadata_max_age_ms (int): The period of time in milliseconds after
            which we force a refresh of metadata even if we haven't seen any
            partition leadership changes to proactively discover any new
            brokers or partitions. Default: 300000
        partition_assignment_strategy (list): List of objects to use to
            distribute partition ownership amongst consumer instances when
            group management is used. This preference is implicit in the order
            of the strategies in the list. When assignment strategy changes:
            to support a change to the assignment strategy, new versions must
            enable support both for the old assignment strategy and the new
            one. The coordinator will choose the old assignment strategy until
            all members have been updated. Then it will choose the new
            strategy. Default: [:class:`.RoundRobinPartitionAssignor`]

        max_poll_interval_ms (int): Maximum allowed time between calls to
            consume messages (e.g., :meth:`.getmany`). If this interval
            is exceeded the consumer is considered failed and the group will
            rebalance in order to reassign the partitions to another consumer
            group member. If API methods block waiting for messages, that time
            does not count against this timeout. See `KIP-62`_ for more
            information. Default 300000
        rebalance_timeout_ms (int): The maximum time server will wait for this
            consumer to rejoin the group in a case of rebalance. In Java client
            this behaviour is bound to `max.poll.interval.ms` configuration,
            but as ``aiokafka`` will rejoin the group in the background, we
            decouple this setting to allow finer tuning by users that use
            :class:`.ConsumerRebalanceListener` to delay rebalacing. Defaults
            to ``session_timeout_ms``
        session_timeout_ms (int): Client group session and failure detection
            timeout. The consumer sends periodic heartbeats
            (`heartbeat.interval.ms`) to indicate its liveness to the broker.
            If no hearts are received by the broker for a group member within
            the session timeout, the broker will remove the consumer from the
            group and trigger a rebalance. The allowed range is configured with
            the **broker** configuration properties
            `group.min.session.timeout.ms` and `group.max.session.timeout.ms`.
            Default: 10000
        heartbeat_interval_ms (int): The expected time in milliseconds
            between heartbeats to the consumer coordinator when using
            Kafka's group management feature. Heartbeats are used to ensure
            that the consumer's session stays active and to facilitate
            rebalancing when new consumers join or leave the group. The
            value must be set lower than `session_timeout_ms`, but typically
            should be set no higher than 1/3 of that value. It can be
            adjusted even lower to control the expected time for normal
            rebalances. Default: 3000

        consumer_timeout_ms (int): maximum wait timeout for background fetching
            routine. Mostly defines how fast the system will see rebalance and
            request new data for new partitions. Default: 200
        api_version (str): specify which kafka API version to use.
            :class:`AIOKafkaConsumer` supports Kafka API versions >=0.9 only.
            If set to ``auto``, will attempt to infer the broker version by
            probing various APIs. Default: ``auto``
        security_protocol (str): Protocol used to communicate with brokers.
<<<<<<< HEAD
            Valid values are: ``PLAINTEXT``, ``SSL``. Default: ``PLAINTEXT``.
        ssl_context (ssl.SSLContext): pre-configured :class:`~ssl.SSLContext`
            for wrapping socket connections. Directly passed into asyncio's
            :meth:`~asyncio.loop.create_connection`. For more information see
            :ref:`ssl_auth`. Default: None.
=======
            Valid values are: PLAINTEXT, SSL, SASL_PLAINTEXT, SASL_SSL.
            Default: PLAINTEXT.
        ssl_context (ssl.SSLContext): pre-configured SSLContext for wrapping
            socket connections. Directly passed into asyncio's
            `create_connection`_. For more information see :ref:`ssl_auth`.
            Default: None.
>>>>>>> 67f55c03
        exclude_internal_topics (bool): Whether records from internal topics
            (such as offsets) should be exposed to the consumer. If set to True
            the only way to receive records from an internal topic is
            subscribing to it. Requires 0.10+ Default: True
        connections_max_idle_ms (int): Close idle connections after the number
            of milliseconds specified by this config. Specifying `None` will
            disable idle checks. Default: 540000 (9 minutes).
        isolation_level (str): Controls how to read messages written
            transactionally.

            If set to ``read_committed``, :meth:`.getmany` will only return
            transactional messages which have been committed.
            If set to ``read_uncommitted`` (the default), :meth:`.getmany` will
            return all messages, even transactional messages which have been
            aborted.

            Non-transactional messages will be returned unconditionally in
            either mode.

            Messages will always be returned in offset order. Hence, in
            `read_committed` mode, :meth:`.getmany` will only return
            messages up to the last stable offset (LSO), which is the one less
            than the offset of the first open transaction. In particular any
            messages appearing after messages belonging to ongoing transactions
            will be withheld until the relevant transaction has been completed.
            As a result, `read_committed` consumers will not be able to read up
            to the high watermark when there are in flight transactions.
            Further, when in `read_committed` the seek_to_end method will
            return the LSO. See method docs below. Default: ``read_uncommitted``

        sasl_mechanism (str): Authentication mechanism when security_protocol
            is configured for ``SASL_PLAINTEXT`` or ``SASL_SSL``. Valid values are:
            ``PLAIN``, ``GSSAPI``, ``SCRAM-SHA-256``, ``SCRAM-SHA-512``,
            ``OAUTHBEARER``.
            Default: ``PLAIN``
        sasl_plain_username (str): username for SASL ``PLAIN`` authentication.
            Default: None
        sasl_plain_password (str): password for SASL ``PLAIN`` authentication.
            Default: None
        sasl_oauth_token_provider (~aiokafka.abc.AbstractTokenProvider):
            OAuthBearer token provider instance. (See :mod:`kafka.oauth.abstract`).
            Default: None

    Note:
        Many configuration parameters are taken from Java Client:
        https://kafka.apache.org/documentation.html#newconsumerconfigs

    """

    _closed = None  # Serves as an uninitialized flag for __del__
    _source_traceback = None

    def __init__(self, *topics, loop=None,
                 bootstrap_servers='localhost',
                 client_id='aiokafka-' + __version__,
                 group_id=None,
                 key_deserializer=None, value_deserializer=None,
                 fetch_max_wait_ms=500,
                 fetch_max_bytes=52428800,
                 fetch_min_bytes=1,
                 max_partition_fetch_bytes=1 * 1024 * 1024,
                 request_timeout_ms=40 * 1000,
                 retry_backoff_ms=100,
                 auto_offset_reset='latest',
                 enable_auto_commit=True,
                 auto_commit_interval_ms=5000,
                 check_crcs=True,
                 metadata_max_age_ms=5 * 60 * 1000,
                 partition_assignment_strategy=(RoundRobinPartitionAssignor,),
                 max_poll_interval_ms=300000,
                 rebalance_timeout_ms=None,
                 session_timeout_ms=10000,
                 heartbeat_interval_ms=3000,
                 consumer_timeout_ms=200,
                 max_poll_records=None,
                 ssl_context=None,
                 security_protocol='PLAINTEXT',
                 api_version='auto',
                 exclude_internal_topics=True,
                 connections_max_idle_ms=540000,
                 isolation_level="read_uncommitted",
                 sasl_mechanism="PLAIN",
                 sasl_plain_password=None,
                 sasl_plain_username=None,
                 sasl_kerberos_service_name='kafka',
                 sasl_kerberos_domain_name=None,
                 sasl_oauth_token_provider=None):
        if loop is None:
            loop = get_running_loop()
        else:
            warnings.warn("The loop argument is deprecated since 0.7.1, "
                          "and scheduled for removal in 0.8.0",
                          DeprecationWarning, stacklevel=2)

        if max_poll_records is not None and (
                not isinstance(max_poll_records, int) or max_poll_records < 1):
            raise ValueError("`max_poll_records` should be positive Integer")

        if rebalance_timeout_ms is None:
            rebalance_timeout_ms = session_timeout_ms

        self._client = AIOKafkaClient(
            loop=loop, bootstrap_servers=bootstrap_servers,
            client_id=client_id, metadata_max_age_ms=metadata_max_age_ms,
            request_timeout_ms=request_timeout_ms,
            retry_backoff_ms=retry_backoff_ms,
            api_version=api_version,
            ssl_context=ssl_context,
            security_protocol=security_protocol,
            connections_max_idle_ms=connections_max_idle_ms,
            sasl_mechanism=sasl_mechanism,
            sasl_plain_username=sasl_plain_username,
            sasl_plain_password=sasl_plain_password,
            sasl_kerberos_service_name=sasl_kerberos_service_name,
            sasl_kerberos_domain_name=sasl_kerberos_domain_name,
            sasl_oauth_token_provider=sasl_oauth_token_provider)

        self._group_id = group_id
        self._heartbeat_interval_ms = heartbeat_interval_ms
        self._session_timeout_ms = session_timeout_ms
        self._retry_backoff_ms = retry_backoff_ms
        self._auto_offset_reset = auto_offset_reset
        self._request_timeout_ms = request_timeout_ms
        self._enable_auto_commit = enable_auto_commit
        self._auto_commit_interval_ms = auto_commit_interval_ms
        self._partition_assignment_strategy = partition_assignment_strategy
        self._key_deserializer = key_deserializer
        self._value_deserializer = value_deserializer
        self._fetch_min_bytes = fetch_min_bytes
        self._fetch_max_bytes = fetch_max_bytes
        self._fetch_max_wait_ms = fetch_max_wait_ms
        self._max_partition_fetch_bytes = max_partition_fetch_bytes
        self._exclude_internal_topics = exclude_internal_topics
        self._max_poll_records = max_poll_records
        self._consumer_timeout = consumer_timeout_ms / 1000
        self._isolation_level = isolation_level
        self._rebalance_timeout_ms = rebalance_timeout_ms
        self._max_poll_interval_ms = max_poll_interval_ms

        self._check_crcs = check_crcs
        self._subscription = SubscriptionState(loop=loop)
        self._fetcher = None
        self._coordinator = None
        self._loop = loop

        if loop.get_debug():
            self._source_traceback = traceback.extract_stack(sys._getframe(1))
        self._closed = False

        if topics:
            topics = self._validate_topics(topics)
            self._client.set_topics(topics)
            self._subscription.subscribe(topics=topics)

    def __del__(self, _warnings=warnings):
        if self._closed is False:
            _warnings.warn(f"Unclosed AIOKafkaConsumer {self!r}",
                           ResourceWarning,
                           source=self)
            context = {'consumer': self,
                       'message': 'Unclosed AIOKafkaConsumer'}
            if self._source_traceback is not None:
                context['source_traceback'] = self._source_traceback
            self._loop.call_exception_handler(context)

    async def start(self):
        """ Connect to Kafka cluster. This will:

            * Load metadata for all cluster nodes and partition allocation
            * Wait for possible topic autocreation
            * Join group if ``group_id`` provided
        """
        assert self._loop is get_running_loop(), (
            "Please create objects with the same loop as running with"
        )
        assert self._fetcher is None, "Did you call `start` twice?"
        await self._client.bootstrap()
        await self._wait_topics()

        if self._client.api_version < (0, 9):
            raise ValueError(
                f"Unsupported Kafka version: {self._client.api_version}"
            )

        if self._isolation_level == "read_committed" and \
                self._client.api_version < (0, 11):
            raise UnsupportedVersionError(
                "`read_committed` isolation_level available only for Brokers "
                "0.11 and above")

        self._fetcher = Fetcher(
            self._client, self._subscription,
            key_deserializer=self._key_deserializer,
            value_deserializer=self._value_deserializer,
            fetch_min_bytes=self._fetch_min_bytes,
            fetch_max_bytes=self._fetch_max_bytes,
            fetch_max_wait_ms=self._fetch_max_wait_ms,
            max_partition_fetch_bytes=self._max_partition_fetch_bytes,
            check_crcs=self._check_crcs,
            fetcher_timeout=self._consumer_timeout,
            retry_backoff_ms=self._retry_backoff_ms,
            auto_offset_reset=self._auto_offset_reset,
            isolation_level=self._isolation_level)

        if self._group_id is not None:
            # using group coordinator for automatic partitions assignment
            self._coordinator = GroupCoordinator(
                self._client, self._subscription,
                group_id=self._group_id,
                heartbeat_interval_ms=self._heartbeat_interval_ms,
                session_timeout_ms=self._session_timeout_ms,
                retry_backoff_ms=self._retry_backoff_ms,
                enable_auto_commit=self._enable_auto_commit,
                auto_commit_interval_ms=self._auto_commit_interval_ms,
                assignors=self._partition_assignment_strategy,
                exclude_internal_topics=self._exclude_internal_topics,
                rebalance_timeout_ms=self._rebalance_timeout_ms,
                max_poll_interval_ms=self._max_poll_interval_ms
            )
            if self._subscription.subscription is not None:
                if self._subscription.partitions_auto_assigned():
                    # Either we passed `topics` to constructor or `subscribe`
                    # was called before `start`
                    await self._subscription.wait_for_assignment()
                else:
                    # `assign` was called before `start`. We did not start
                    # this task on that call, as coordinator was yet to be
                    # created
                    self._coordinator.start_commit_offsets_refresh_task(
                        self._subscription.subscription.assignment)
        else:
            # Using a simple assignment coordinator for reassignment on
            # metadata changes
            self._coordinator = NoGroupCoordinator(
                self._client, self._subscription,
                exclude_internal_topics=self._exclude_internal_topics)

            if self._subscription.subscription is not None:
                if self._subscription.partitions_auto_assigned():
                    # Either we passed `topics` to constructor or `subscribe`
                    # was called before `start`
                    await self._client.force_metadata_update()
                    self._coordinator.assign_all_partitions(check_unknown=True)

    async def _wait_topics(self):
        if self._subscription.subscription is not None:
            for topic in self._subscription.subscription.topics:
                await self._client._wait_on_metadata(topic)

    def _validate_topics(self, topics):
        if not isinstance(topics, (tuple, set, list)):
            raise ValueError("Topics should be list of strings")
        return set(topics)

    def assign(self, partitions):
        """Manually assign a list of :class:`.TopicPartition` to this consumer.

        This interface does not support incremental assignment and will
        replace the previous assignment (if there was one).

        Arguments:
            partitions (list(TopicPartition)): assignment for this instance.

        Raises:
            IllegalStateError: if consumer has already called :meth:`subscribe`

        Warning:
            It is not possible to use both manual partition assignment with
            :meth:`assign` and group assignment with :meth:`subscribe`.

        Note:
            Manual topic assignment through this method does not use the
            consumer's group management functionality. As such, there will be
            **no rebalance operation triggered** when group membership or
            cluster and topic metadata change.
        """
        self._subscription.assign_from_user(partitions)
        self._client.set_topics([tp.topic for tp in partitions])

        # If called before `start` we will delegate this to `start` call
        if self._coordinator is not None:
            if self._group_id is not None:
                # refresh commit positions for all assigned partitions
                assignment = self._subscription.subscription.assignment
                self._coordinator.start_commit_offsets_refresh_task(assignment)

    def assignment(self):
        """ Get the set of partitions currently assigned to this consumer.

        If partitions were directly assigned using :meth:`assign`, then this will
        simply return the same partitions that were previously assigned.

        If topics were subscribed using :meth:`subscribe`, then this will give
        the set of topic partitions currently assigned to the consumer (which
        may be empty if the assignment hasn't happened yet or if the partitions
        are in the process of being reassigned).

        Returns:
            set(TopicPartition): the set of partitions currently assigned to
            this consumer
        """
        return self._subscription.assigned_partitions()

    async def stop(self):
        """ Close the consumer, while waiting for finalizers:

            * Commit last consumed message if autocommit enabled
            * Leave group if used Consumer Groups
        """
        if self._closed:
            return
        log.debug("Closing the KafkaConsumer.")
        self._closed = True
        if self._coordinator:
            await self._coordinator.close()
        if self._fetcher:
            await self._fetcher.close()
        await self._client.close()
        log.debug("The KafkaConsumer has closed.")

    async def commit(self, offsets=None):
        """ Commit offsets to Kafka.

        This commits offsets only to Kafka. The offsets committed using this
        API will be used on the first fetch after every rebalance and also on
        startup. As such, if you need to store offsets in anything other than
        Kafka, this API should not be used.

        Currently only supports kafka-topic offset storage (not Zookeeper)

        When explicitly passing `offsets` use either offset of next record,
        or tuple of offset and metadata::

            tp = TopicPartition(msg.topic, msg.partition)
            metadata = "Some utf-8 metadata"
            # Either
            await consumer.commit({tp: msg.offset + 1})
            # Or position directly
            await consumer.commit({tp: (msg.offset + 1, metadata)})

        .. note:: If you want *fire and forget* commit, like
            :meth:`~kafka.KafkaConsumer.commit_async` in `kafka-python`_, just
            run it in a task. Something like::

                fut = loop.create_task(consumer.commit())
                fut.add_done_callback(on_commit_done)

        Arguments:
            offsets (dict, Optional): A mapping from :class:`.TopicPartition` to
              ``(offset, metadata)`` to commit with the configured ``group_id``.
              Defaults to current consumed offsets for all subscribed partitions.
        Raises:
            ~aiokafka.errors.CommitFailedError: If membership already changed on broker.
            ~aiokafka.errors.IllegalOperation: If used with ``group_id == None``.
            ~aiokafka.errors.IllegalStateError: If partitions not assigned.
            ~aiokafka.errors.KafkaError: If commit failed on broker side. This
                could be due to invalid offset, too long metadata, authorization
                failure, etc.
            ValueError: If offsets is of wrong format.

        .. versionchanged:: 0.4.0

            Changed :exc:`AssertionError` to
            :exc:`~aiokafka.errors.IllegalStateError` in case of unassigned
            partition.

        .. versionchanged:: 0.4.0

            Will now raise :exc:`~aiokafka.errors.CommitFailedError` in case
            membership changed, as (possibly) this partition is handled by
            another consumer.
        """
        if self._group_id is None:
            raise IllegalOperation("Requires group_id")

        subscription = self._subscription.subscription
        if subscription is None:
            raise IllegalStateError("Not subscribed to any topics")
        assignment = subscription.assignment
        if assignment is None:
            raise IllegalStateError("No partitions assigned")

        if offsets is None:
            offsets = assignment.all_consumed_offsets()
        else:
            offsets = commit_structure_validate(offsets)
            for tp in offsets:
                if tp not in assignment.tps:
                    raise IllegalStateError(
                        f"Partition {tp} is not assigned")

        await self._coordinator.commit_offsets(assignment, offsets)

    async def committed(self, partition):
        """ Get the last committed offset for the given partition. (whether the
        commit happened by this process or another).

        This offset will be used as the position for the consumer in the event
        of a failure.

        This call will block to do a remote call to get the latest offset, as
        those are not cached by consumer (Transactional Producer can change
        them without Consumer knowledge as of Kafka 0.11.0)

        Arguments:
            partition (TopicPartition): the partition to check

        Returns:
            The last committed offset, or None if there was no prior commit.

        Raises:
            IllegalOperation: If used with ``group_id == None``
        """
        if self._group_id is None:
            raise IllegalOperation("Requires group_id")

        commit_map = await self._coordinator.fetch_committed_offsets(
            [partition])
        if partition in commit_map:
            committed = commit_map[partition].offset
            if committed == -1:
                committed = None
        else:
            committed = None
        return committed

    async def topics(self):
        """ Get all topics the user is authorized to view.

        Returns:
            set: topics
        """
        cluster = await self._client.fetch_all_metadata()
        return cluster.topics()

    def partitions_for_topic(self, topic):
        """ Get metadata about the partitions for a given topic.

        This method will return `None` if Consumer does not already have
        metadata for this topic.

        Arguments:
            topic (str): topic to check

        Returns:
            set: partition ids
        """
        return self._client.cluster.partitions_for_topic(topic)

    async def position(self, partition):
        """ Get the offset of the *next record* that will be fetched (if a
        record with that offset exists on broker).

        Arguments:
            partition (TopicPartition): partition to check

        Returns:
            int: offset

        Raises:
            IllegalStateError: partition is not assigned

        .. versionchanged:: 0.4.0

            Changed :exc:`AssertionError` to
            :exc:`~aiokafka.errors.IllegalStateError` in case of unassigned
            partition
        """
        while True:
            if not self._subscription.is_assigned(partition):
                raise IllegalStateError(
                    f'Partition {partition} is not assigned')

            assignment = self._subscription.subscription.assignment
            tp_state = assignment.state_value(partition)
            if not tp_state.has_valid_position:
                self._coordinator.check_errors()
                await asyncio.wait(
                    [tp_state.wait_for_position(),
                     assignment.unassign_future],
                    timeout=self._request_timeout_ms / 1000,
                    return_when=asyncio.FIRST_COMPLETED
                )
                if not tp_state.has_valid_position:
                    if self._subscription.subscription is None:
                        raise IllegalStateError(
                            f'Partition {partition} is not assigned')
                    if self._subscription.subscription.assignment is None:
                        self._coordinator.check_errors()
                        await self._subscription.wait_for_assignment()
                    continue
            return tp_state.position

    def highwater(self, partition):
        """ Last known highwater offset for a partition.

        A highwater offset is the offset that will be assigned to the next
        message that is produced. It may be useful for calculating lag, by
        comparing with the reported position. Note that both position and
        highwater refer to the *next* offset – i.e., highwater offset is one
        greater than the newest available message.

        Highwater offsets are returned as part of ``FetchResponse``, so will
        not be available if messages for this partition were not requested yet.

        Arguments:
            partition (TopicPartition): partition to check

        Returns:
            int or None: offset if available
        """
        assert self._subscription.is_assigned(partition), \
            'Partition is not assigned'
        assignment = self._subscription.subscription.assignment
        return assignment.state_value(partition).highwater

    def last_stable_offset(self, partition):
        """ Returns the Last Stable Offset of a topic. It will be the last
        offset up to which point all transactions were completed. Only
        available in with isolation_level `read_committed`, in
        `read_uncommitted` will always return -1. Will return None for older
        Brokers.

        As with :meth:`highwater` will not be available until some messages are
        consumed.

        Arguments:
            partition (TopicPartition): partition to check

        Returns:
            int or None: offset if available
        """
        assert self._subscription.is_assigned(partition), \
            'Partition is not assigned'
        assignment = self._subscription.subscription.assignment
        return assignment.state_value(partition).lso

    def last_poll_timestamp(self, partition):
        """ Returns the timestamp of the last poll of this partition (in ms).
        It is the last time :meth:`highwater` and :meth:`last_stable_offset` were
        updated. However it does not mean that new messages were received.

        As with :meth:`highwater` will not be available until some messages are
        consumed.

        Arguments:
            partition (TopicPartition): partition to check

        Returns:
            int or None: timestamp if available
        """
        assert self._subscription.is_assigned(partition), \
            'Partition is not assigned'
        assignment = self._subscription.subscription.assignment
        return assignment.state_value(partition).timestamp

    def seek(self, partition, offset):
        """ Manually specify the fetch offset for a :class:`.TopicPartition`.

        Overrides the fetch offsets that the consumer will use on the next
        :meth:`getmany`/:meth:`getone` call. If this API is invoked for the same
        partition more than once, the latest offset will be used on the next
        fetch.

        Note:
            You may lose data if this API is arbitrarily used in the middle
            of consumption to reset the fetch offsets. Use it either on
            rebalance listeners or after all pending messages are processed.

        Arguments:
            partition (TopicPartition): partition for seek operation
            offset (int): message offset in partition

        Raises:
            ValueError: if offset is not a positive integer
            IllegalStateError: partition is not currently assigned

        .. versionchanged:: 0.4.0

            Changed :exc:`AssertionError` to
            :exc:`~aiokafka.errors.IllegalStateError` and :exc:`ValueError` in
            respective cases.
        """
        if not isinstance(offset, int) or offset < 0:
            raise ValueError("Offset must be a positive integer")
        log.debug("Seeking to offset %s for partition %s", offset, partition)
        self._fetcher.seek_to(partition, offset)

    async def seek_to_beginning(self, *partitions):
        """ Seek to the oldest available offset for partitions.

        Arguments:
            *partitions: Optionally provide specific :class:`.TopicPartition`,
                otherwise default to all assigned partitions.

        Raises:
            IllegalStateError: If any partition is not currently assigned
            TypeError: If partitions are not instances of :class:`.TopicPartition`

        .. versionadded:: 0.3.0

        """
        if not all([isinstance(p, TopicPartition) for p in partitions]):
            raise TypeError('partitions must be TopicPartition instances')

        if not partitions:
            partitions = self._subscription.assigned_partitions()
            assert partitions, 'No partitions are currently assigned'
        else:
            not_assigned = (
                set(partitions) - self._subscription.assigned_partitions()
            )
            if not_assigned:
                raise IllegalStateError(
                    f"Partitions {not_assigned} are not assigned")

        for tp in partitions:
            log.debug("Seeking to beginning of partition %s", tp)

        fut = self._fetcher.request_offset_reset(
            partitions, OffsetResetStrategy.EARLIEST)
        assignment = self._subscription.subscription.assignment
        await asyncio.wait(
            [fut, assignment.unassign_future],
            timeout=self._request_timeout_ms / 1000,
            return_when=asyncio.FIRST_COMPLETED
        )
        self._coordinator.check_errors()
        return fut.done()

    async def seek_to_end(self, *partitions):
        """Seek to the most recent available offset for partitions.

        Arguments:
            *partitions: Optionally provide specific :class:`.TopicPartition`,
                otherwise default to all assigned partitions.

        Raises:
            IllegalStateError: If any partition is not currently assigned
            TypeError: If partitions are not instances of :class:`.TopicPartition`

        .. versionadded:: 0.3.0

        """
        if not all([isinstance(p, TopicPartition) for p in partitions]):
            raise TypeError('partitions must be TopicPartition instances')

        if not partitions:
            partitions = self._subscription.assigned_partitions()
            assert partitions, 'No partitions are currently assigned'
        else:
            not_assigned = (
                set(partitions) - self._subscription.assigned_partitions()
            )
            if not_assigned:
                raise IllegalStateError(
                    f"Partitions {not_assigned} are not assigned")

        for tp in partitions:
            log.debug("Seeking to end of partition %s", tp)
        fut = self._fetcher.request_offset_reset(
            partitions, OffsetResetStrategy.LATEST)
        assignment = self._subscription.subscription.assignment
        await asyncio.wait(
            [fut, assignment.unassign_future],
            timeout=self._request_timeout_ms / 1000,
            return_when=asyncio.FIRST_COMPLETED
        )
        self._coordinator.check_errors()
        return fut.done()

    async def seek_to_committed(self, *partitions):
        """ Seek to the committed offset for partitions.

        Arguments:
            *partitions: Optionally provide specific :class:`.TopicPartition`,
                otherwise default to all assigned partitions.

        Returns:
            dict(TopicPartition, int): mapping
            of the currently committed offsets.

        Raises:
            IllegalStateError: If any partition is not currently assigned
            IllegalOperation: If used with ``group_id == None``

        .. versionchanged:: 0.3.0

            Changed :exc:`AssertionError` to
            :exc:`~aiokafka.errors.IllegalStateError` in case of unassigned
            partition
        """
        if not all([isinstance(p, TopicPartition) for p in partitions]):
            raise TypeError('partitions must be TopicPartition instances')

        if not partitions:
            partitions = self._subscription.assigned_partitions()
            assert partitions, 'No partitions are currently assigned'
        else:
            not_assigned = (
                set(partitions) - self._subscription.assigned_partitions()
            )
            if not_assigned:
                raise IllegalStateError(
                    f"Partitions {not_assigned} are not assigned")

        committed_offsets = {}
        for tp in partitions:
            offset = await self.committed(tp)
            committed_offsets[tp] = offset
            log.debug("Seeking to committed of partition %s %s", tp, offset)
            if offset and offset > 0:
                self._fetcher.seek_to(tp, offset)
        return committed_offsets

    async def offsets_for_times(self, timestamps):
        """
        Look up the offsets for the given partitions by timestamp. The returned
        offset for each partition is the earliest offset whose timestamp is
        greater than or equal to the given timestamp in the corresponding
        partition.

        The consumer does not have to be assigned the partitions.

        If the message format version in a partition is before 0.10.0, i.e.
        the messages do not have timestamps, ``None`` will be returned for that
        partition.

        Note:
            This method may block indefinitely if the partition does not exist.

        Arguments:
            timestamps (dict(TopicPartition, int)): mapping from partition
                to the timestamp to look up. Unit should be milliseconds since
                beginning of the epoch (midnight Jan 1, 1970 (UTC))

        Returns:
            dict(TopicPartition, OffsetAndTimestamp): mapping from
            partition to the timestamp and offset of the first message with
            timestamp greater than or equal to the target timestamp.

        Raises:
            ValueError: If the target timestamp is negative
            UnsupportedVersionError: If the broker does not support looking
                up the offsets by timestamp.
            KafkaTimeoutError: If fetch failed in `request_timeout_ms`

        .. versionadded:: 0.3.0

        """
        if self._client.api_version <= (0, 10, 0):
            raise UnsupportedVersionError(
                "offsets_for_times API not supported"
                f" for cluster version {self._client.api_version}"
            )
        for tp, ts in timestamps.items():
            timestamps[tp] = int(ts)
            if ts < 0:
                raise ValueError(
                    f"The target time for partition {tp} is {ts}."
                    " The target time cannot be negative."
                )
        offsets = await self._fetcher.get_offsets_by_times(
            timestamps, self._request_timeout_ms)
        return offsets

    async def beginning_offsets(self, partitions):
        """ Get the first offset for the given partitions.

        This method does not change the current consumer position of the
        partitions.

        Note:
            This method may block indefinitely if the partition does not exist.

        Arguments:
            partitions (list[TopicPartition]): List of :class:`.TopicPartition`
                instances to fetch offsets for.

        Returns:
            dict [TopicPartition, int]: mapping of partition to  earliest
            available offset.

        Raises:
            UnsupportedVersionError: If the broker does not support looking
                up the offsets by timestamp.
            KafkaTimeoutError: If fetch failed in `request_timeout_ms`.

        .. versionadded:: 0.3.0

        """
        if self._client.api_version <= (0, 10, 0):
            raise UnsupportedVersionError(
                "offsets_for_times API not supported"
                f" for cluster version {self._client.api_version}"
            )
        offsets = await self._fetcher.beginning_offsets(
            partitions, self._request_timeout_ms)
        return offsets

    async def end_offsets(self, partitions):
        """ Get the last offset for the given partitions. The last offset of a
        partition is the offset of the upcoming message, i.e. the offset of the
        last available message + 1.

        This method does not change the current consumer position of the
        partitions.

        Note:
            This method may block indefinitely if the partition does not exist.

        Arguments:
            partitions (list[TopicPartition]): List of :class:`.TopicPartition`
                instances to fetch offsets for.

        Returns:
            dict [TopicPartition, int]: mapping of partition to last
            available offset + 1.

        Raises:
            UnsupportedVersionError: If the broker does not support looking
                up the offsets by timestamp.
            KafkaTimeoutError: If fetch failed in ``request_timeout_ms``

        .. versionadded:: 0.3.0

        """
        if self._client.api_version <= (0, 10, 0):
            raise UnsupportedVersionError(
                "offsets_for_times API not supported"
                f" for cluster version {self._client.api_version}"
            )
        offsets = await self._fetcher.end_offsets(
            partitions, self._request_timeout_ms)
        return offsets

    def subscribe(self, topics=(), pattern=None, listener=None):
        """ Subscribe to a list of topics, or a topic regex pattern.

        Partitions will be dynamically assigned via a group coordinator.
        Topic subscriptions are not incremental: this list will replace the
        current assignment (if there is one).

        This method is incompatible with :meth:`assign`.

        Arguments:
           topics (list): List of topics for subscription.
           pattern (str): Pattern to match available topics. You must provide
               either topics or pattern, but not both.
           listener (ConsumerRebalanceListener): Optionally include listener
               callback, which will be called before and after each rebalance
               operation.
               As part of group management, the consumer will keep track of
               the list of consumers that belong to a particular group and
               will trigger a rebalance operation if one of the following
               events trigger:

               * Number of partitions change for any of the subscribed topics
               * Topic is created or deleted
               * An existing member of the consumer group dies
               * A new member is added to the consumer group

               When any of these events are triggered, the provided listener
               will be invoked first to indicate that the consumer's
               assignment has been revoked, and then again when the new
               assignment has been received. Note that this listener will
               immediately override any listener set in a previous call
               to subscribe. It is guaranteed, however, that the partitions
               revoked/assigned
               through this interface are from topics subscribed in this call.
        Raises:
            IllegalStateError: if called after previously calling :meth:`assign`
            ValueError: if neither topics or pattern is provided or both
               are provided
            TypeError: if listener is not a :class:`.ConsumerRebalanceListener`
        """
        if not (topics or pattern):
            raise ValueError(
                "You should provide either `topics` or `pattern`")
        if topics and pattern:
            raise ValueError(
                "You can't provide both `topics` and `pattern`")
        if listener is not None and \
                not isinstance(listener, ConsumerRebalanceListener):
            raise TypeError(
                "listener should be an instance of ConsumerRebalanceListener")
        if pattern is not None:
            try:
                pattern = re.compile(pattern)
            except re.error as err:
                raise ValueError(
                    f"{pattern!r} is not a valid pattern: {err}")
            self._subscription.subscribe_pattern(
                pattern=pattern, listener=listener)
            # NOTE: set_topics will trigger a rebalance, so the coordinator
            # will get the initial subscription shortly by ``metadata_changed``
            # handler.
            self._client.set_topics([])
            log.info("Subscribed to topic pattern: %s", pattern)
        elif topics:
            topics = self._validate_topics(topics)
            self._subscription.subscribe(
                topics=topics, listener=listener)
            self._client.set_topics(self._subscription.subscription.topics)
            if self._group_id is None:
                # We have reset the assignment, but client.set_topics will
                # not always do a metadata update. We force it to do it even
                # if metadata did not change. This will trigger a reassignment
                # on NoGroupCoordinator, but only if snapshot did not change,
                # thus we reset it too.
                self._client.force_metadata_update()
                if self._coordinator is not None:
                    self._coordinator._metadata_snapshot = {}
            log.info("Subscribed to topic(s): %s", topics)

    def subscription(self):
        """ Get the current topics subscription.

        Returns:
            frozenset(str): a set of topics
        """
        return self._subscription.topics

    def unsubscribe(self):
        """ Unsubscribe from all topics and clear all assigned partitions. """
        self._subscription.unsubscribe()
        if self._group_id is not None:
            self._coordinator.maybe_leave_group()
        self._client.set_topics([])
        log.info(
            "Unsubscribed all topics or patterns and assigned partitions")

    async def getone(self, *partitions):
        """
        Get one message from Kafka.
        If no new messages prefetched, this method will wait for it.

        Arguments:
            partitions (list(TopicPartition)): Optional list of partitions to
                return from. If no partitions specified then returned message
                will be from any partition, which consumer is subscribed to.

        Returns:
            ~aiokafka.structs.ConsumerRecord: the message

        Will return instance of

        .. code:: python

            collections.namedtuple(
                "ConsumerRecord",
                ["topic", "partition", "offset", "key", "value"])

        Example usage:

        .. code:: python

            while True:
                message = await consumer.getone()
                topic = message.topic
                partition = message.partition
                # Process message
                print(message.offset, message.key, message.value)

        """
        assert all(map(lambda k: isinstance(k, TopicPartition), partitions))
        if self._closed:
            raise ConsumerStoppedError()

        # Raise coordination errors if any
        self._coordinator.check_errors()

        with self._subscription.fetch_context():
            msg = await self._fetcher.next_record(partitions)
        return msg

    async def getmany(self, *partitions, timeout_ms=0, max_records=None):
        """Get messages from assigned topics / partitions.

        Prefetched messages are returned in batches by topic-partition.
        If messages is not available in the prefetched buffer this method waits
        `timeout_ms` milliseconds.

        Arguments:
            partitions (list[TopicPartition]): The partitions that need
                fetching message. If no one partition specified then all
                subscribed partitions will be used
            timeout_ms (int, Optional): milliseconds spent waiting if
                data is not available in the buffer. If 0, returns immediately
                with any records that are available currently in the buffer,
                else returns empty. Must not be negative. Default: 0
        Returns:
            dict(TopicPartition, list[ConsumerRecord]): topic to list of
            records since the last fetch for the subscribed list of topics and
            partitions

        Example usage:


        .. code:: python

            data = await consumer.getmany()
            for tp, messages in data.items():
                topic = tp.topic
                partition = tp.partition
                for message in messages:
                    # Process message
                    print(message.offset, message.key, message.value)

        """
        assert all(map(lambda k: isinstance(k, TopicPartition), partitions))
        if self._closed:
            raise ConsumerStoppedError()

        if max_records is not None and (
                not isinstance(max_records, int) or max_records < 1):
            raise ValueError("`max_records` must be a positive Integer")

        # Raise coordination errors if any
        self._coordinator.check_errors()

        timeout = timeout_ms / 1000
        with self._subscription.fetch_context():
            records = await self._fetcher.fetched_records(
                partitions, timeout,
                max_records=max_records or self._max_poll_records)
        return records

    def pause(self, *partitions):
        """Suspend fetching from the requested partitions.

        Future calls to :meth:`.getmany` will not return any records from these
        partitions until they have been resumed using :meth:`.resume`.

        Note: This method does not affect partition subscription.
        In particular, it does not cause a group rebalance when automatic
        assignment is used.

        Arguments:
            *partitions (list[TopicPartition]): Partitions to pause.
        """
        if not all([isinstance(p, TopicPartition) for p in partitions]):
            raise TypeError('partitions must be TopicPartition namedtuples')

        for partition in partitions:
            log.debug("Pausing partition %s", partition)
            self._subscription.pause(partition)

    def paused(self):
        """Get the partitions that were previously paused using
        :meth:`.pause`.

        Returns:
            set[TopicPartition]: partitions
        """
        return self._subscription.paused_partitions()

    def resume(self, *partitions):
        """Resume fetching from the specified (paused) partitions.

        Arguments:
            *partitions (list[TopicPartition]): Partitions to resume.
        """
        if not all([isinstance(p, TopicPartition) for p in partitions]):
            raise TypeError('partitions must be TopicPartition namedtuples')

        for partition in partitions:
            log.debug("Resuming partition %s", partition)
            self._subscription.resume(partition)

    def __aiter__(self):
        if self._closed:
            raise ConsumerStoppedError()
        return self

    async def __anext__(self):
        """Asyncio iterator interface for consumer

        Note:
            TopicAuthorizationFailedError and OffsetOutOfRangeError
            exceptions can be raised in iterator.
            All other KafkaError exceptions will be logged and not raised
        """
        while True:
            try:
                return (await self.getone())
            except ConsumerStoppedError:
                raise StopAsyncIteration  # noqa: F821
            except (TopicAuthorizationFailedError,
                    OffsetOutOfRangeError,
                    NoOffsetForPartitionError) as err:
                raise err
            except RecordTooLargeError:
                log.exception("error in consumer iterator: %s")

    async def __aenter__(self):
        await self.start()
        return self

    async def __aexit__(self, exc_type, exc, tb):
        await self.stop()<|MERGE_RESOLUTION|>--- conflicted
+++ resolved
@@ -167,20 +167,11 @@
             If set to ``auto``, will attempt to infer the broker version by
             probing various APIs. Default: ``auto``
         security_protocol (str): Protocol used to communicate with brokers.
-<<<<<<< HEAD
             Valid values are: ``PLAINTEXT``, ``SSL``. Default: ``PLAINTEXT``.
         ssl_context (ssl.SSLContext): pre-configured :class:`~ssl.SSLContext`
             for wrapping socket connections. Directly passed into asyncio's
             :meth:`~asyncio.loop.create_connection`. For more information see
             :ref:`ssl_auth`. Default: None.
-=======
-            Valid values are: PLAINTEXT, SSL, SASL_PLAINTEXT, SASL_SSL.
-            Default: PLAINTEXT.
-        ssl_context (ssl.SSLContext): pre-configured SSLContext for wrapping
-            socket connections. Directly passed into asyncio's
-            `create_connection`_. For more information see :ref:`ssl_auth`.
-            Default: None.
->>>>>>> 67f55c03
         exclude_internal_topics (bool): Whether records from internal topics
             (such as offsets) should be exposed to the consumer. If set to True
             the only way to receive records from an internal topic is
