The batch compose and read benchmarks in this section are written using
``perf`` library, created by Victor Stinner. For more information on how to get
reliable results of test runs please consult
<<<<<<< HEAD
https://pyperf.readthedocs.io/en/latest/run_benchmark.html.
=======
http://pyperf.readthedocs.io/en/latest/run_benchmark.html.
>>>>>>> c0fa11f4

The `simple_` benchmarks can be just run, consult command line argument on how
to run those.


For profiling speed degradation use either::

    python -m cProfile -o profile.dump benchmark/simple_produce_bench.py
    python -m snakeviz profile.dump

Or if the problem is not visible, because most of the time we spent in epoll(),
you can use some static profiler like vmprof. Install the server or use
vmprof.com. For local server setup see https://github.com/vmprof/vmprof-server

To run using vmprof.com for visualization::

    python -m vmprof --web benchmark/simple_produce_bench.py

For local server::

    python -m vmprof --web-url http://localhost:8000 --web benchmark/simple_produce_bench.py<|MERGE_RESOLUTION|>--- conflicted
+++ resolved
@@ -1,11 +1,7 @@
 The batch compose and read benchmarks in this section are written using
 ``perf`` library, created by Victor Stinner. For more information on how to get
 reliable results of test runs please consult
-<<<<<<< HEAD
-https://pyperf.readthedocs.io/en/latest/run_benchmark.html.
-=======
 http://pyperf.readthedocs.io/en/latest/run_benchmark.html.
->>>>>>> c0fa11f4
 
 The `simple_` benchmarks can be just run, consult command line argument on how
 to run those.
