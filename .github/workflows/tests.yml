# This workflow will install Python dependencies, run tests and lint with a variety of Python versions
# For more information see: https://help.github.com/actions/language-and-framework-guides/using-python-with-github-actions

name: Tests

on:
  push:
<<<<<<< HEAD
    branches:
      - master
      - "gha-*"
=======
    branches: [ master, '**' ]
>>>>>>> 158873de
    tags:
      - "v0.[0-9]+.[0-9]+"
      - "v0.[0-9]+.[0-9]+.dev*"
  pull_request:
    branches: [ master ]

jobs:
  test-sanity:

    runs-on: ubuntu-latest

    steps:
    - uses: actions/checkout@v2
    - name: Set up Python
      uses: actions/setup-python@v2
      with:
        python-version: 3.7

    - name: Install system dependencies
      run: |
        sudo apt-get update
        sudo apt-get install -y libsnappy-dev libkrb5-dev

    - name: Get pip cache dir
      id: pip-cache
      run: |
        python -m pip install -U "pip>=20.1"
        echo "::set-output name=dir::$(pip cache dir)"

    - name: Cache packages
      uses: actions/cache@v1
      with:
        path: ${{ steps.pip-cache.outputs.dir }}
        key: ${{ runner.os }}-py-3.7-${{ hashFiles('requirements-ci.txt') }}-${{ hashFiles('setup.py') }}
        # If miss on key takes any other cache with different hashes, will download correct ones on next step anyway
        restore-keys: |
         ${{ runner.os }}-py-3.7-

    - name: Install python dependencies
      run: |
        pip install --upgrade pip setuptools wheel
        pip install -r requirements-ci.txt
        pip install -vv -Ue .  # We set -vv to see compiler exceptions/warnings

    - name: Run Unit Tests
      run: |
        make ci-test-unit

    - name: Lint code
      run: |
        make flake

    - name: Check readme for package
      run: |
        make check-readme

    - name: Build doc
      run: |
        pip install -r requirements-docs.txt
        make -C docs html

  test-windows:
    needs: test-sanity
    runs-on: windows-latest

    strategy:
      matrix:
        python: [3.6, 3.7, 3.8.5]
        include:
          - python: 3.6
            snappy_whl: tools/python_snappy-0.5.4-cp36-cp36m-win_amd64.whl
          - python: 3.7
            snappy_whl: tools/python_snappy-0.5.4-cp37-cp37m-win_amd64.whl
          - python: 3.8.5
            snappy_whl: tools/python_snappy-0.5.4-cp38-cp38-win_amd64.whl

    steps:
    - uses: actions/checkout@v2
      with:
        ref: ${{ github.event.pull_request.head.sha }}
    - name: Set up Python
      uses: actions/setup-python@v2
      with:
        python-version: ${{ matrix.python }}

    - name: Get pip cache dir
      id: pip-cache
      run: |
        python -m pip install -U "pip>=20.1"
        echo "::set-output name=dir::$(pip cache dir)"

    - name: Cache packages
      uses: actions/cache@v1
      with:
        path: ${{ steps.pip-cache.outputs.dir }}
        key: ${{ runner.os }}-py-${{ matrix.python }}-${{ hashFiles('requirements-win-test.txt') }}-${{ hashFiles('setup.py') }}
        # If miss on key takes any other cache with different hashes, will download correct ones on next step anyway
        restore-keys: |
         ${{ runner.os }}-py-${{ matrix.python }}-

    - name: Install python dependencies
      run: |
        pip install --upgrade pip setuptools wheel
        pip install ${{ matrix.snappy_whl }}
        pip install -r requirements-win-test.txt
        pip install -vv -Ue .  # We set -vv to see compiler exceptions/warnings

    - name: Run Unit Tests
      run: |
        make ci-test-unit
        mv coverage.xml coverage-ext.xml
      env:
        PYTHONASYNCIODEBUG: "1"

    - name: Run Unit Tests without extensions
      run: |
        make ci-test-unit
        mv coverage.xml coverage-py.xml
      env:
        AIOKAFKA_NO_EXTENSIONS: "1"

    - name: Upload coverage to Codecov
      uses: codecov/codecov-action@v1
      with:
        file: ./coverage-ext.xml
        flags: unit,cext
        name: test-windows-${{ matrix.python }}-ext
      if: ${{ always() }}

    - name: Upload coverage to Codecov
      uses: codecov/codecov-action@v1
      with:
        file: ./coverage-py.xml
        flags: unit,purepy
        name: test-windows-${{ matrix.python }}-py
      if: ${{ always() }}

  test-mac:
    needs: test-sanity
    runs-on: macos-latest

    strategy:
      matrix:
        python: [3.6, 3.7, 3.8.5]

    steps:
    - uses: actions/checkout@v2
      with:
        ref: ${{ github.event.pull_request.head.sha }}
    - name: Set up Python
      uses: actions/setup-python@v2
      with:
        python-version: ${{ matrix.python }}

    - name: Get pip cache dir
      id: pip-cache
      run: |
        python -m pip install -U "pip>=20.1"
        echo "::set-output name=dir::$(pip cache dir)"

    - name: Cache packages
      uses: actions/cache@v1
      with:
        path: ${{ steps.pip-cache.outputs.dir }}
        key: ${{ runner.os }}-py-${{ matrix.python }}-${{ hashFiles('requirements-ci.txt') }}-${{ hashFiles('setup.py') }}
        # If miss on key takes any other cache with different hashes, will download correct ones on next step anyway
        restore-keys: |
         ${{ runner.os }}-py-${{ matrix.python }}-

    - name: Install system dependencies
      run: |
        brew install snappy

    - name: Install python dependencies
      run: |
        pip install --upgrade pip setuptools wheel
        pip install -r requirements-ci.txt
        pip install -vv -Ue .  # We set -vv to see compiler exceptions/warnings

    - name: Run All Tests
      run: |
        make ci-test-unit
        mv coverage.xml coverage-ext.xml
      env:
        PYTHONASYNCIODEBUG: "1"

    - name: Run All Tests without extensions
      run: |
        make ci-test-unit
        mv coverage.xml coverage-py.xml
      env:
        AIOKAFKA_NO_EXTENSIONS: "1"

    - name: Upload coverage to Codecov
      uses: codecov/codecov-action@v1
      with:
        file: ./coverage-ext.xml
        flags: unit,cext
        name: test-mac-${{ matrix.python }}-ext
      if: ${{ always() }}

    - name: Upload coverage to Codecov
      uses: codecov/codecov-action@v1
      with:
        file: ./coverage-py.xml
        flags: unit,purepy
        name: test-mac-${{ matrix.python }}-py
      if: ${{ always() }}

  test-linux:
    needs: test-sanity
    runs-on: ubuntu-latest

    strategy:
      matrix:
        include:
          # FIXME Stick to 3.8.5 as 3.8.6 has broken `wait_for`
          - python: 3.8.5
            kafka: "2.4.0"
            scala: "2.12"

          # Older python versions against latest broker
          - python: 3.6
            kafka: "2.4.0"
            scala: "2.12"

          # Older python versions against latest broker
          - python: 3.7
            kafka: "2.4.0"
            scala: "2.12"


          # Older brokers against latest python version
          - python: 3.8.5
            kafka: "0.9.0.1"
            scala: "2.11"
          - python: 3.8.5
            kafka: "0.10.2.1"
            scala: "2.11"
          - python: 3.8.5
            kafka: "0.11.0.3"
            scala: "2.12"
          - python: 3.8.5
            kafka: "1.1.1"
            scala: "2.12"
          - python: 3.8.5
            kafka: "2.1.1"
            scala: "2.12"
          - python: 3.8.5
            kafka: "2.2.2"
            scala: "2.12"
          - python: 3.8.5
            kafka: "2.3.1"
            scala: "2.12"
      fail-fast: false

    steps:
    - uses: actions/checkout@v2
      with:
        ref: ${{ github.event.pull_request.head.sha }}
    - name: Set up Python
      uses: actions/setup-python@v2
      with:
        python-version: ${{ matrix.python }}

    - name: Install system dependencies
      run: |
        sudo apt-get update
        sudo apt-get install -y libsnappy-dev libkrb5-dev krb5-user

    - name: Get pip cache dir
      id: pip-cache
      run: |
        python -m pip install -U "pip>=20.1"
        echo "::set-output name=dir::$(pip cache dir)"

    - name: Cache packages
      uses: actions/cache@v1
      with:
        path: ${{ steps.pip-cache.outputs.dir }}
        key: ${{ runner.os }}-py-${{ matrix.python }}-${{ hashFiles('requirements-ci.txt') }}-${{ hashFiles('setup.py') }}
        # If miss on key takes any other cache with different hashes, will download correct ones on next step anyway
        restore-keys: |
         ${{ runner.os }}-py-${{ matrix.python }}-

    - name: Install python dependencies
      run: |
        pip install --upgrade pip setuptools wheel
        pip install -r requirements-ci.txt
        pip install -vv -Ue .  # We set -vv to see compiler exceptions/warnings

    - name: Run All Tests
      run: |
        make ci-test-all
        mv coverage.xml coverage-ext.xml
      env:
        SCALA_VERSION: ${{ matrix.scala }}
        KAFKA_VERSION: ${{ matrix.kafka }}

    - name: Run All Tests without extensions
      run: |
        make ci-test-all
        mv coverage.xml coverage-py.xml
      env:
        AIOKAFKA_NO_EXTENSIONS: "1"
        SCALA_VERSION: ${{ matrix.scala }}
        KAFKA_VERSION: ${{ matrix.kafka }}

    - name: Upload coverage to Codecov
      uses: codecov/codecov-action@v1
      with:
        file: ./coverage-ext.xml
        flags: integration,cext
        name: test-linux-${{ matrix.python }}-${{ matrix.kafka }}-${{ matrix.scala }}-ext
      if: ${{ always() }}

    - name: Upload coverage without cext to Codecov
      uses: codecov/codecov-action@v1
      with:
        file: ./coverage-py.xml
        flags: integration,purepy
        name: test-linux-${{ matrix.python }}-${{ matrix.kafka }}-${{ matrix.scala }}-py
      if: ${{ always() }}<|MERGE_RESOLUTION|>--- conflicted
+++ resolved
@@ -5,13 +5,7 @@
 
 on:
   push:
-<<<<<<< HEAD
-    branches:
-      - master
-      - "gha-*"
-=======
     branches: [ master, '**' ]
->>>>>>> 158873de
     tags:
       - "v0.[0-9]+.[0-9]+"
       - "v0.[0-9]+.[0-9]+.dev*"
