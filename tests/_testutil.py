import asyncio
import string
import random
import time
import unittest
import pytest
import operator
import subprocess
import pathlib
import shutil
import sys
import os

from contextlib import contextmanager
from functools import wraps

from aiokafka import ConsumerRebalanceListener
from aiokafka.client import AIOKafkaClient
from aiokafka.errors import KafkaConnectionError
from aiokafka.producer import AIOKafkaProducer
from aiokafka.helpers import create_ssl_context

import logging
log = logging.getLogger(__name__)


__all__ = ['KafkaIntegrationTestCase', 'random_string']


def run_until_complete(fun):
    if not asyncio.iscoroutinefunction(fun):
        fun = asyncio.coroutine(fun)

    @wraps(fun)
    def wrapper(test, *args, **kw):
        loop = test.loop
        timeout = getattr(test, "TEST_TIMEOUT", 30)
        ret = loop.run_until_complete(
            asyncio.wait_for(fun(test, *args, **kw), timeout, loop=loop))
        return ret
    return wrapper


def kafka_versions(*versions):
    # Took from kafka-python

    def version_str_to_list(s):
        return list(map(int, s.split('.')))  # e.g., [0, 8, 1, 1]

    def construct_lambda(s):
        if s[0].isdigit():
            op_str = '='
            v_str = s
        elif s[1].isdigit():
            op_str = s[0]  # ! < > =
            v_str = s[1:]
        elif s[2].isdigit():
            op_str = s[0:2]  # >= <=
            v_str = s[2:]
        else:
            raise ValueError('Unrecognized kafka version / operator: %s' % s)

        op_map = {
            '=': operator.eq,
            '!': operator.ne,
            '>': operator.gt,
            '<': operator.lt,
            '>=': operator.ge,
            '<=': operator.le
        }
        op = op_map[op_str]
        version = version_str_to_list(v_str)
        return lambda a: op(version_str_to_list(a), version)

    validators = map(construct_lambda, versions)

    def kafka_versions(func):
        @wraps(func)
        def wrapper(self, *args, **kw):
            kafka_version = self.kafka_version

            if not kafka_version:
                self.skipTest(
                    "no kafka version found. Is this an integration test?")

            for f in validators:
                if not f(kafka_version):
                    self.skipTest("unsupported kafka version")

            return func(self, *args, **kw)
        return wrapper
    return kafka_versions


class StubRebalanceListener(ConsumerRebalanceListener):

    def __init__(self, *, loop):
        self.assigns = asyncio.Queue(loop=loop)
        self.revokes = asyncio.Queue(loop=loop)
        self.assigned = None
        self.revoked = None

    async def wait_assign(self):
        return (await self.assigns.get())

    def reset(self):
        while not self.assigns.empty():
            self.assigns.get_nowait()
        while not self.revokes.empty():
            self.revokes.get_nowait()

    def on_partitions_revoked(self, revoked):
        self.revokes.put_nowait(revoked)

    def on_partitions_assigned(self, assigned):
        self.assigns.put_nowait(assigned)


class ACLManager:

    def __init__(self, docker, tag):
        self._docker = docker
        self._active_acls = []
        self._tag = tag

    @property
    def cmd(self):
        return "/opt/kafka_{tag}/bin/kafka-acls.sh".format(tag=self._tag)

    def _exec(self, *cmd_options):
        cmd = ' '.join(
            [self.cmd, "--force",
              '--authorizer-properties zookeeper.connect=localhost:2181'
             ] + list(cmd_options))
        exit_code, output = self._docker.exec_run(cmd)
        if exit_code != 0:
            for line in output.split(b'\n'):
                log.warning(line)
            raise RuntimeError("Failed to apply ACL")
        else:
            for line in output.split(b'\n'):
                log.debug(line)
            return output

    def add_acl(self, **acl_params):
        params = self._format_params(**acl_params)
        self._exec("--add", *params)
        self._active_acls.append(acl_params)

    def remove_acl(self, **acl_params):
        params = self._format_params(**acl_params)
        self._exec("--remove", *params)
        self._active_acls.remove(acl_params)

    def list_acl(self, principal=None):
        opts = []
        if principal:
            opts.append("--principal User:{}".format(principal))
        return self._exec('--list', *opts)

    def _format_params(
            self, cluster=None, topic=None, group=None,
            transactional_id=None,
            allow_principal=None, deny_principal=None,
            allow_host=None, deny_host=None,
            operation=None, producer=None, consumer=None):
        options = []
        if cluster:
            options.append("--cluster")
        if topic is not None:
            options.append("--topic {}".format(topic))
        if group is not None:
            options.append("--group {}".format(group))
        if transactional_id is not None:
            options.append("--transactional-id {}".format(transactional_id))
        if allow_principal is not None:
            options.append("--allow-principal User:{}".format(allow_principal))
        if deny_principal is not None:
            options.append("--deny-principal User:{}".format(deny_principal))
        if allow_host is not None:
            options.append("--allow-host {}".format(allow_host))
        if deny_host is not None:
            options.append("--deny-host {}".format(deny_host))
        if operation is not None:
            options.append("--operation {}".format(operation))
        if producer is not None:
            options.append("--producer")
        if consumer is not None:
            options.append("--consumer")
        return options

    def cleanup(self):
        for acl_params in self._active_acls:
            self.remove_acl(**acl_params)


class KerberosUtils:

    def __init__(self, docker):
        self._docker = docker

    def create_keytab(
            self, principal="client/localhost",
            password="aiokafka",
            keytab_file="client.keytab"):

        scripts_dir = pathlib.Path("docker/scripts/krb5.conf")
        os.environ["KRB5_CONFIG"] = str(scripts_dir.absolute())

        keytab_dir = pathlib.Path('tests/keytab')
        if keytab_dir.exists():
            shutil.rmtree(str(keytab_dir))

        keytab_dir.mkdir()

        if sys.platform == 'darwin':
            res = subprocess.run(
                ['ktutil', '-k', keytab_file,
                 'add',
                 '-p', principal,
                 '-V', '1',
                 '-e', 'aes256-cts-hmac-sha1-96',
                 '-w', password],
                cwd=str(keytab_dir.absolute()),
                stdout=subprocess.PIPE,
                stderr=subprocess.PIPE)
            if res.returncode != 0:
                print(
                    "Failed to setup keytab for Kerberos.\n"
                    "stdout: \n{}\nstrerr: \n{}".format(
                        res.stdout, res.stderr),
                    file=sys.stderr
                )
                res.check_returncode()
        elif sys.platform != 'win32':
            input_data = (
                "add_entry -password -p {principal} -k 1 "
                "-e aes256-cts-hmac-sha1-96\n"
                "{password}\n"
                "write_kt {keytab_file}\n"
            ).format(
                principal=principal,
                password=password,
                keytab_file=keytab_file)
            res = subprocess.run(
                ['ktutil'],
                cwd=str(keytab_dir.absolute()),
                input=input_data.encode(),
                stdout=subprocess.PIPE,
                stderr=subprocess.PIPE
                )
            if res.returncode != 0:
                print(
                    "Failed to setup keytab for Kerberos.\n"
                    "stdout: \n{}\nstrerr: \n{}".format(
                        res.stdout, res.stderr),
                    file=sys.stderr
                )
                res.check_returncode()
        else:
            raise NotImplementedError

        self.keytab = keytab_dir / keytab_file

    def kinit(self, principal):
        assert self.keytab
        subprocess.run(
            ['kinit', '-kt', str(self.keytab.absolute()), principal],
            check=True)

    def kdestroy(self):
        assert self.keytab
        subprocess.run(
            ['kdestroy', '-A'],
            check=True)


@pytest.mark.usefixtures('setup_test_class')
class KafkaIntegrationTestCase(unittest.TestCase):

    topic = None
<<<<<<< HEAD
=======
    hosts = []

    @classmethod
    def wait_kafka(cls):
        cls.hosts = ['{}:{}'.format(cls.kafka_host, cls.kafka_port)]

        # Reconnecting until Kafka in docker becomes available
        for i in range(500):
            client = AIOKafkaClient(loop=cls.loop, bootstrap_servers=cls.hosts)
            try:
                cls.loop.run_until_complete(client.bootstrap())
                # Broker can still be loading cluster layout, so we can get 0
                # brokers. That counts as still not available
                if client.cluster.brokers():
                    return
            except KafkaConnectionError:
                pass
            finally:
                cls.loop.run_until_complete(client.close())
            time.sleep(0.1)
        assert False, "Kafka server never started"
>>>>>>> 7b6f9fe6

    @contextmanager
    def silence_loop_exception_handler(self):
        if hasattr(self.loop, "get_exception_handler"):
            orig_handler = self.loop.get_exception_handler()
        else:
            orig_handler = None  # Will set default handler
        self.loop.set_exception_handler(lambda loop, ctx: None)
        yield
        self.loop.set_exception_handler(orig_handler)

    def setUp(self):
        super().setUp()
        self._messages = {}
        if not self.topic:
            self.topic = "topic-{}-{}".format(
                self.id()[self.id().rindex(".") + 1:],
                random_string(10).decode('utf-8'))
        self._cleanup = []

    def tearDown(self):
        super().tearDown()
        for coro, args, kw in reversed(self._cleanup):
            task = asyncio.wait_for(coro(*args, **kw), 30, loop=self.loop)
            self.loop.run_until_complete(task)

    def add_cleanup(self, cb_or_coro, *args, **kw):
        self._cleanup.append((cb_or_coro, args, kw))

    async def wait_topic(self, client, topic):
        client.add_topic(topic)
        for i in range(5):
            ok = await client.force_metadata_update()
            if ok:
                ok = topic in client.cluster.topics()
            if not ok:
                await asyncio.sleep(1, loop=self.loop)
            else:
                return
        raise AssertionError('No topic "{}" exists'.format(topic))

    async def send_messages(
        self, partition, messages, *, topic=None,
        timestamp_ms=None, return_inst=False, headers=None
    ):
        topic = topic or self.topic
        ret = []
        producer = AIOKafkaProducer(
            loop=self.loop, bootstrap_servers=self.hosts)
        await producer.start()
        try:
            await self.wait_topic(producer.client, topic)

            for msg in messages:
                if isinstance(msg, str):
                    msg = msg.encode()
                elif isinstance(msg, int):
                    msg = str(msg).encode()
                future = await producer.send(
                    topic, msg, partition=partition,
                    timestamp_ms=timestamp_ms, headers=headers)
                resp = await future
                self.assertEqual(resp.topic, topic)
                self.assertEqual(resp.partition, partition)
                if return_inst:
                    ret.append(resp)
                else:
                    ret.append(msg)
        finally:
            await producer.stop()
        return ret

    def assert_message_count(self, messages, num_messages):
        # Make sure we got them all
        self.assertEqual(len(messages), num_messages)

        # Make sure there are no duplicates
        self.assertEqual(len(set(messages)), num_messages)

    def create_ssl_context(self):
        context = create_ssl_context(
            cafile=str(self.ssl_folder / "ca-cert"),
            certfile=str(self.ssl_folder / "cl_client.pem"),
            keyfile=str(self.ssl_folder / "cl_client.key"),
            password="abcdefgh")
        context.check_hostname = False
        return context


def random_string(length):
    s = "".join(random.choice(string.ascii_letters) for _ in range(length))
    return s.encode('utf-8')


def wait_kafka(kafka_host, kafka_port, timeout=60):
    hosts = ['{}:{}'.format(kafka_host, kafka_port)]
    loop = asyncio.get_event_loop()

    # Reconnecting until Kafka in docker becomes available
    start = loop.time()
    while True:
        client = AIOKafkaClient(
            loop=loop, bootstrap_servers=hosts)
        try:
            loop.run_until_complete(client.bootstrap())
            # Broker can still be loading cluster layout, so we can get 0
            # brokers. That counts as still not available
            if client.cluster.brokers():
                return True
        except ConnectionError:
            pass
        finally:
            loop.run_until_complete(client.close())
        time.sleep(0.5)
        if loop.time() - start > timeout:
            return False<|MERGE_RESOLUTION|>--- conflicted
+++ resolved
@@ -279,30 +279,6 @@
 class KafkaIntegrationTestCase(unittest.TestCase):
 
     topic = None
-<<<<<<< HEAD
-=======
-    hosts = []
-
-    @classmethod
-    def wait_kafka(cls):
-        cls.hosts = ['{}:{}'.format(cls.kafka_host, cls.kafka_port)]
-
-        # Reconnecting until Kafka in docker becomes available
-        for i in range(500):
-            client = AIOKafkaClient(loop=cls.loop, bootstrap_servers=cls.hosts)
-            try:
-                cls.loop.run_until_complete(client.bootstrap())
-                # Broker can still be loading cluster layout, so we can get 0
-                # brokers. That counts as still not available
-                if client.cluster.brokers():
-                    return
-            except KafkaConnectionError:
-                pass
-            finally:
-                cls.loop.run_until_complete(client.close())
-            time.sleep(0.1)
-        assert False, "Kafka server never started"
->>>>>>> 7b6f9fe6
 
     @contextmanager
     def silence_loop_exception_handler(self):
